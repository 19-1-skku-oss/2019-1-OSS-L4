--- conflicted
+++ resolved
@@ -25,17 +25,7 @@
       bio:            "오픈소스소프트웨어 L4 팀장입니다. L4 Github 페이지를 관리하고 있습니다."
       email:          2680v4@gmail.com
       github:         2680v4
-<<<<<<< HEAD
-  
-    chaehyeon:
-      name:           chaehyeon
-      name_kor:       이채현
-      avatar:         /assets/images/8.jpg
-      bio:            L4의 팀원입니다.
-      email:          eyeoojo@gmail.com
-      github:         chyeon 
 
-=======
     young:
       name:           young
       name_kor:       조영성
@@ -50,7 +40,15 @@
       bio:            "오픈소스소프트웨어 L4 member"
       email:          kim95175@gmail.com
       github:         kim95175
->>>>>>> 2ba4af46
+
+     chaehyeon:
+      name:           chaehyeon
+      name_kor:       이채현
+      avatar:         /assets/images/8.jpg
+      bio:            L4의 팀원입니다.
+      email:          eyeoojo@gmail.com
+      github:         chyeon
+
 
 # Defaults
 defaults:
